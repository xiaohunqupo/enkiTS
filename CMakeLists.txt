cmake_minimum_required(VERSION 3.0)

project( enkiTS )

option( ENKITS_BUILD_C_INTERFACE    "Build C interface" ON )
option( ENKITS_BUILD_EXAMPLES       "Build example applications" ON )
option( ENKITS_BUILD_SHARED         "Build shared library" OFF )
option( ENKITS_INSTALL              "Generate installation target" OFF )

set( ENKITS_TASK_PRIORITIES_NUM "3" CACHE STRING "Number of task priorities, 1-5, 0 for defined by defaults in source" ) 

include_directories( "${PROJECT_SOURCE_DIR}/src" )

set( ENKITS_SRC
     src/LockLessMultiReadPipe.h
     src/TaskScheduler.h
     src/TaskScheduler.cpp
     )

set( ENKITS_HEADERS
    src/LockLessMultiReadPipe.h
    src/TaskScheduler.h
    )
     
if( ENKITS_BUILD_C_INTERFACE )
    list( APPEND ENKITS_SRC
        src/TaskScheduler_c.h
        src/TaskScheduler_c.cpp
        )

    list( APPEND ENKITS_HEADERS
        src/TaskScheduler_c.h
        )
endif()

if( ENKITS_BUILD_SHARED )
    add_library( enkiTS SHARED ${ENKITS_SRC} )
    target_compile_definitions( enkiTS PRIVATE ENKITS_BUILD_DLL=1 )
    target_compile_definitions( enkiTS INTERFACE ENKITS_DLL=1 )
else()
    add_library( enkiTS STATIC ${ENKITS_SRC} )
endif()


if( ENKITS_TASK_PRIORITIES_NUM GREATER "0" )
    target_compile_definitions( enkiTS PUBLIC "ENKITS_TASK_PRIORITIES_NUM=${ENKITS_TASK_PRIORITIES_NUM}" )    
endif()

if( UNIX )
    set( CMAKE_THREAD_PREFER_PTHREAD TRUE )
    find_package( Threads REQUIRED )
    if( CMAKE_USE_PTHREADS_INIT )
        set( CMAKE_CXX_FLAGS "${CMAKE_CXX_FLAGS} -pthread" )
    endif()
    target_link_libraries( enkiTS ${CMAKE_THREAD_LIBS_INIT} )
endif()

<<<<<<< HEAD
if( UNIX )
    SET( CMAKE_CXX_FLAGS "${CMAKE_CXX_FLAGS} -std=c++11" )
=======
if( ENKITS_INSTALL )
    install(TARGETS enkiTS DESTINATION "${CMAKE_INSTALL_PREFIX}/lib/enkiTS")
    install(FILES ${ENKITS_HEADERS} DESTINATION "${CMAKE_INSTALL_PREFIX}/include/enkiTS")
endif()

if(UNIX)
        SET(CMAKE_CXX_FLAGS "${CMAKE_CXX_FLAGS} -std=c++11")
>>>>>>> 292650d7
endif()
if( APPLE )
    SET( CMAKE_CXX_FLAGS "${CMAKE_CXX_FLAGS} -stdlib=libc++" )
endif()

if( ENKITS_BUILD_EXAMPLES )
    add_executable( ParallelSum example/ParallelSum.cpp example/Timer.h )
    target_link_libraries(ParallelSum enkiTS )

    add_executable( PinnedTask example/PinnedTask.cpp )
    target_link_libraries(PinnedTask enkiTS )

    add_executable( LambdaTask example/LambdaTask.cpp example/Timer.h )
    target_link_libraries(LambdaTask enkiTS )

    if( ENKITS_TASK_PRIORITIES_NUM GREATER "0" )
        add_executable( Priorities example/Priorities.cpp )
        target_link_libraries(Priorities enkiTS )
    endif()
    
    add_executable( TaskThroughput example/TaskThroughput.cpp example/Timer.h )
    target_link_libraries(TaskThroughput enkiTS )

    add_executable( TaskOverhead example/TaskOverhead.cpp example/Timer.h )
    target_link_libraries(TaskOverhead enkiTS )

if( ENKITS_BUILD_C_INTERFACE )
    add_executable( ParallelSum_c example/ParallelSum_c.c )
    target_link_libraries(ParallelSum_c enkiTS )
    
    add_executable( PinnedTask_c example/PinnedTask_c.c )
    target_link_libraries(PinnedTask_c enkiTS )

    if( ENKITS_TASK_PRIORITIES_NUM GREATER "0" )
        add_executable( Priorities_c example/Priorities_c.c )
        target_link_libraries(Priorities_c enkiTS )
    endif()
endif()    
endif()<|MERGE_RESOLUTION|>--- conflicted
+++ resolved
@@ -55,18 +55,13 @@
     target_link_libraries( enkiTS ${CMAKE_THREAD_LIBS_INIT} )
 endif()
 
-<<<<<<< HEAD
-if( UNIX )
-    SET( CMAKE_CXX_FLAGS "${CMAKE_CXX_FLAGS} -std=c++11" )
-=======
 if( ENKITS_INSTALL )
     install(TARGETS enkiTS DESTINATION "${CMAKE_INSTALL_PREFIX}/lib/enkiTS")
     install(FILES ${ENKITS_HEADERS} DESTINATION "${CMAKE_INSTALL_PREFIX}/include/enkiTS")
 endif()
 
-if(UNIX)
-        SET(CMAKE_CXX_FLAGS "${CMAKE_CXX_FLAGS} -std=c++11")
->>>>>>> 292650d7
+if( UNIX )
+    SET( CMAKE_CXX_FLAGS "${CMAKE_CXX_FLAGS} -std=c++11" )
 endif()
 if( APPLE )
     SET( CMAKE_CXX_FLAGS "${CMAKE_CXX_FLAGS} -stdlib=libc++" )
