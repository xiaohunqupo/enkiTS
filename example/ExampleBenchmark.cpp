--- conflicted
+++ resolved
@@ -151,17 +151,11 @@
 		stdev[numThreads-1] = sqrt(RUNS * avTime2 - (RUNS * avTime)*(RUNS * avTime)) / RUNS;
 	}
 
-<<<<<<< HEAD
-	printf("\nHardware Threads, Time, std, MTasks/s\n" );
-	for( uint32_t numThreads = 1; numThreads <= maxThreads; ++numThreads )
-	{
-		printf("%d, %f, %f, %f\n", numThreads, times[numThreads-1], stdev[numThreads-1], numTasks / times[numThreads-1] / 1000.0f);
-=======
+
 	printf("\nHardware Threads, Time, std, MTasks/s, Perf Multiplier\n" );
 	for( uint32_t numThreads = 1; numThreads <= maxThreads; ++numThreads )
 	{
 		printf("%d, %f, %f, %f, %f\n", numThreads, times[numThreads-1], stdev[numThreads-1], numTasks / times[numThreads-1] / 1000.0f, times[0] / times[numThreads-1] );
->>>>>>> 263a0922
 	}
 
 	delete[] times;
