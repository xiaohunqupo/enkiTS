// Copyright (c) 2013 Doug Binks
// 
// This software is provided 'as-is', without any express or implied
// warranty. In no event will the authors be held liable for any damages
// arising from the use of this software.
// 
// Permission is granted to anyone to use this software for any purpose,
// including commercial applications, and to alter it and redistribute it
// freely, subject to the following restrictions:
// 
// 1. The origin of this software must not be misrepresented; you must not
//    claim that you wrote the original software. If you use this software
//    in a product, an acknowledgement in the product documentation would be
//    appreciated but is not required.
// 2. Altered source versions must be plainly marked as such, and must not be
//    misrepresented as being the original software.
// 3. This notice may not be removed or altered from any source distribution.

#include <assert.h>

#include "TaskScheduler.h"
#include "LockLessMultiReadPipe.h"


#if defined __i386__ || defined __x86_64__
#include "x86intrin.h"
#elif defined _WIN32
#include <intrin.h>
#endif

using namespace enki;


static const uint32_t PIPESIZE_LOG2              = 8;
static const uint32_t SPIN_COUNT                 = 100;
static const uint32_t SPIN_BACKOFF_MULTIPLIER    = 10;
static const uint32_t MAX_NUM_INITIAL_PARTITIONS = 8;

// thread_local not well supported yet by C++11 compilers.
#ifdef _MSC_VER
    #if _MSC_VER <= 1800
        #define thread_local __declspec(thread)
    #endif
#elif __APPLE__
        // Apple thread_local currently not implemented despite it being in Clang.
        #define thread_local __thread
#endif


// each software thread gets it's own copy of gtl_threadNum, so this is safe to use as a static variable
static thread_local uint32_t                             gtl_threadNum       = 0;

namespace enki 
{
    struct SubTaskSet
    {
        ITaskSet*           pTask;
        TaskSetPartition    partition;
    };

    // we derive class TaskPipe rather than typedef to get forward declaration working easily
    class TaskPipe : public LockLessMultiReadPipe<PIPESIZE_LOG2,enki::SubTaskSet> {};

    struct ThreadArgs
    {
        uint32_t        threadNum;
        TaskScheduler*  pTaskScheduler;
    };

    class PinnedTaskList : public LocklessMultiWriteIntrusiveList<IPinnedTask> {};
}

namespace
{
    SubTaskSet       SplitTask( SubTaskSet& subTask_, uint32_t rangeToSplit_ )
    {
        SubTaskSet splitTask = subTask_;
        uint32_t rangeLeft = subTask_.partition.end - subTask_.partition.start;

        if( rangeToSplit_ > rangeLeft )
        {
            rangeToSplit_ = rangeLeft;
        }
        splitTask.partition.end = subTask_.partition.start + rangeToSplit_;
        subTask_.partition.start = splitTask.partition.end;
        return splitTask;
    }

    #if ( defined _WIN32 && ( defined _M_IX86  || defined _M_X64 ) ) || ( defined __i386__ || defined __x86_64__ )
    static void SpinWait( uint32_t spinCount_ )
    {
        uint64_t end = __rdtsc() + spinCount_;
        while( __rdtsc() < end )
        {
            _mm_pause();
        }        
    }
    #else
    static void SpinWait( uint32_t spinCount_ )
    {
        while( spinCount_ )
        {
            // TODO: may have NOP or yield equiv
            --spinCount_;
        }        
    }
    #endif
}

static void SafeCallback(ProfilerCallbackFunc func_, uint32_t threadnum_)
{
    if( func_ != nullptr )
    {
        func_(threadnum_);
    }
}

ProfilerCallbacks* TaskScheduler::GetProfilerCallbacks()
{
    return &m_ProfilerCallbacks;
}


void TaskScheduler::TaskingThreadFunction( const ThreadArgs& args_ )
{
    uint32_t threadNum  = args_.threadNum;
    TaskScheduler*  pTS = args_.pTaskScheduler;
    gtl_threadNum       = threadNum;

    SafeCallback( pTS->m_ProfilerCallbacks.threadStart, threadNum );

    uint32_t spinCount = 0;
    uint32_t hintPipeToCheck_io = threadNum + 1;    // does not need to be clamped.
    while( pTS->m_bRunning.load( std::memory_order_relaxed ) )
    {
        if(!pTS->TryRunTask( threadNum, hintPipeToCheck_io ) )
        {
            // no tasks, will spin then wait
            ++spinCount;
            if( spinCount > SPIN_COUNT )
            {
                pTS->WaitForTasks( threadNum );
                spinCount = 0;
            }
            else
            {
                // Note: see https://software.intel.com/en-us/articles/a-common-construct-to-avoid-the-contention-of-threads-architecture-agnostic-spin-wait-loops
                uint32_t spinBackoffCount = spinCount * SPIN_BACKOFF_MULTIPLIER;
                SpinWait( spinBackoffCount );
            }
        }
    }

    pTS->m_NumThreadsRunning.fetch_sub( 1, std::memory_order_release );
    SafeCallback( pTS->m_ProfilerCallbacks.threadStop, threadNum );
    return;

}


void TaskScheduler::StartThreads()
{
    if( m_bHaveThreads )
    {
        return;
    }
    m_bRunning = 1;

    // we create one less thread than m_NumThreads as the main thread counts as one
    m_pThreadNumStore = new ThreadArgs[m_NumThreads];
    m_pThreads          = new std::thread*[m_NumThreads];
    m_pThreadNumStore[0].threadNum      = 0;
    m_pThreadNumStore[0].pTaskScheduler = this;
    m_NumThreadsRunning = 1; // account for main thread
    for( uint32_t thread = 1; thread < m_NumThreads; ++thread )
    {
        m_pThreadNumStore[thread].threadNum      = thread;
        m_pThreadNumStore[thread].pTaskScheduler = this;
        m_pThreads[thread] = new std::thread( TaskingThreadFunction, m_pThreadNumStore[thread] );
        ++m_NumThreadsRunning;
    }

    // ensure we have sufficient tasks to equally fill either all threads including main
    // or just the threads we've launched, this is outside the firstinit as we want to be able
    // to runtime change it
    if( 1 == m_NumThreads )
    {
        m_NumPartitions = 1;
        m_NumInitialPartitions = 1;
    }
    else
    {
        m_NumPartitions = m_NumThreads * (m_NumThreads - 1);
        m_NumInitialPartitions = m_NumThreads - 1;
        if( m_NumInitialPartitions > MAX_NUM_INITIAL_PARTITIONS )
        {
            m_NumInitialPartitions = MAX_NUM_INITIAL_PARTITIONS;
        }
    }

    m_bHaveThreads = true;
}

void TaskScheduler::StopThreads( bool bWait_ )
{
    if( m_bHaveThreads )
    {
        // wait for them threads quit before deleting data
        m_bRunning = 0;
        while( bWait_ && m_NumThreadsRunning > 1)
        {
            // keep firing event to ensure all threads pick up state of m_bRunning
           m_NewTaskEvent.notify_all();
        }

        for( uint32_t thread = 1; thread < m_NumThreads; ++thread )
        {
            m_pThreads[thread]->detach();
            delete m_pThreads[thread];
        }

        m_NumThreads = 0;
        delete[] m_pThreadNumStore;
        delete[] m_pThreads;
        m_pThreadNumStore = 0;
        m_pThreads = 0;

        m_bHaveThreads = false;
        m_NumThreadsWaiting = 0;
        m_NumThreadsRunning = 0;
    }
}

bool TaskScheduler::TryRunTask( uint32_t threadNum, uint32_t& hintPipeToCheck_io_ )
{
    // Run any tasks for this thread
    RunPinnedTasks( threadNum );

    // check for tasks
    SubTaskSet subTask;
    bool bHaveTask = m_pPipesPerThread[ threadNum ].WriterTryReadFront( &subTask );

    uint32_t threadToCheck = hintPipeToCheck_io_;
    uint32_t checkCount = 0;
    while( !bHaveTask && checkCount < m_NumThreads )
    {
        threadToCheck = ( hintPipeToCheck_io_ + checkCount ) % m_NumThreads;
        if( threadToCheck != threadNum )
        {
            bHaveTask = m_pPipesPerThread[ threadToCheck ].ReaderTryReadBack( &subTask );
        }
        ++checkCount;
    }
        
    if( bHaveTask )
    {
        // update hint, will preserve value unless actually got task from another thread.
        hintPipeToCheck_io_ = threadToCheck;

        uint32_t partitionSize = subTask.partition.end - subTask.partition.start;
        if( subTask.pTask->m_RangeToRun < partitionSize )
        {
            SubTaskSet taskToRun = SplitTask( subTask, subTask.pTask->m_RangeToRun );
            SplitAndAddTask( gtl_threadNum, subTask, subTask.pTask->m_RangeToRun );
            taskToRun.pTask->ExecuteRange( taskToRun.partition, threadNum );
            taskToRun.pTask->m_RunningCount.fetch_sub(1,std::memory_order_release );

        }
        else
        {
            // the task has already been divided up by AddTaskSetToPipe, so just run it
            subTask.pTask->ExecuteRange( subTask.partition, threadNum );
            subTask.pTask->m_RunningCount.fetch_sub(1,std::memory_order_release );
        }
    }

    return bHaveTask;

}

void TaskScheduler::WaitForTasks( uint32_t threadNum )
{
    // We incrememt the number of threads waiting here in order
    // to ensure that the check for tasks occurs after the increment
    // to prevent a task being added after a check, then the thread waiting.
    // This will occasionally result in threads being mistakenly awoken,
    // but they will then go back to sleep.
    m_NumThreadsWaiting.fetch_add( 1, std::memory_order_acquire );

    bool bHaveTasks = false;
    for( uint32_t thread = 0; thread < m_NumThreads; ++thread )
    {
        if( !m_pPipesPerThread[ thread ].IsPipeEmpty() )
        {
            bHaveTasks = true;
            break;
        }
    }
    if( !bHaveTasks )
    {
        SafeCallback( m_ProfilerCallbacks.waitStart, threadNum );
        std::unique_lock<std::mutex> lk( m_NewTaskEventMutex );
        m_NewTaskEvent.wait( lk );
        SafeCallback( m_ProfilerCallbacks.waitStop, threadNum );
    }

    m_NumThreadsWaiting.fetch_sub( 1, std::memory_order_release );
}

void TaskScheduler::WakeThreads()
{
    if( m_NumThreadsWaiting.load( std::memory_order_relaxed ) )
    {
        m_NewTaskEvent.notify_all();
    }
}

void TaskScheduler::SplitAndAddTask( uint32_t threadNum_, SubTaskSet subTask_, uint32_t rangeToSplit_ )
{
    int32_t numAdded = 0;
    while( subTask_.partition.start != subTask_.partition.end )
    {
        SubTaskSet taskToAdd = SplitTask( subTask_, rangeToSplit_ );

        // add the partition to the pipe
        ++numAdded;
        AtomicAdd( &subTask_.pTask->m_RunningCount, 1 );
        if( !m_pPipesPerThread[ gtl_threadNum ].WriterTryWriteFront( taskToAdd ) )
        {
            if( numAdded > 1 )
            {
                WakeThreads();
            }
            numAdded = 0;
            // alter range to run the appropriate fraction
            if( taskToAdd.pTask->m_RangeToRun < rangeToSplit_ )
            {
                taskToAdd.partition.end = taskToAdd.partition.start + taskToAdd.pTask->m_RangeToRun;
                subTask_.partition.start = taskToAdd.partition.end;
            }
            taskToAdd.pTask->ExecuteRange( taskToAdd.partition, threadNum_ );
            AtomicAdd( &subTask_.pTask->m_RunningCount, -1 );
        }
    }

<<<<<<< HEAD
    // increment completion count by number added plus runningCountOffset_ to account for start value
    subTask_.pTask->m_RunningCount.fetch_add( numAdded + runningCountOffset_, std::memory_order_release );
=======
>>>>>>> 6156a2dc

    WakeThreads();
}

void    TaskScheduler::AddTaskSetToPipe( ITaskSet* pTaskSet )
{
<<<<<<< HEAD
    // set completion to -1 to guarantee it won't be found complete until all subtasks added
    pTaskSet->m_RunningCount.store( -1, std::memory_order_relaxed );

=======
    pTaskSet->m_RunningCount = 0;
>>>>>>> 6156a2dc

    // divide task up and add to pipe
    pTaskSet->m_RangeToRun = pTaskSet->m_SetSize / m_NumPartitions;
    if( pTaskSet->m_RangeToRun < pTaskSet->m_MinRange ) { pTaskSet->m_RangeToRun = pTaskSet->m_MinRange; }

    uint32_t rangeToSplit = pTaskSet->m_SetSize / m_NumInitialPartitions;
    if( rangeToSplit < pTaskSet->m_MinRange ) { rangeToSplit = pTaskSet->m_MinRange; }

    SubTaskSet subTask;
    subTask.pTask = pTaskSet;
    subTask.partition.start = 0;
    subTask.partition.end = pTaskSet->m_SetSize;
    SplitAndAddTask( gtl_threadNum, subTask, rangeToSplit );
}

void TaskScheduler::AddPinnedTask( IPinnedTask* pTask_ )
{
    pTask_->m_RunningCount = 1;
    m_pPinnedTaskListPerThread[ pTask_->threadNum ].WriterWriteFront( pTask_ );
    WakeThreads();
}

void TaskScheduler::RunPinnedTasks()
{
    uint32_t threadNum = gtl_threadNum;
    RunPinnedTasks( threadNum );
}

void TaskScheduler::RunPinnedTasks( uint32_t threadNum )
{
    IPinnedTask* pPinnedTaskSet = NULL;
    do
    {
        pPinnedTaskSet = m_pPinnedTaskListPerThread[ threadNum ].ReaderReadBack();
        if( pPinnedTaskSet )
        {
            pPinnedTaskSet->Execute();
            pPinnedTaskSet->m_RunningCount = 0;
        }
    } while( pPinnedTaskSet );
}

void    TaskScheduler::WaitforTaskSet( const ICompletable* pCompletable_ )
{
    uint32_t hintPipeToCheck_io = gtl_threadNum + 1;    // does not need to be clamped.
    if( pCompletable_ )
    {
        while( !pCompletable_->GetIsComplete() )
        {
            TryRunTask( gtl_threadNum, hintPipeToCheck_io );
            // should add a spin then wait for task completion event.
        }
    }
    else
    {
            TryRunTask( gtl_threadNum, hintPipeToCheck_io );
    }
}

void    TaskScheduler::WaitforAll()
{
    bool bHaveTasks = true;
     uint32_t hintPipeToCheck_io = gtl_threadNum  + 1;    // does not need to be clamped.
    int32_t numThreadsRunning = m_NumThreadsRunning.load( std::memory_order_relaxed ) - 1; // account for this thread
    while( bHaveTasks || m_NumThreadsWaiting.load( std::memory_order_relaxed ) < numThreadsRunning )
    {
        TryRunTask( gtl_threadNum, hintPipeToCheck_io );
        bHaveTasks = false;
        for( uint32_t thread = 0; thread < m_NumThreads; ++thread )
        {
            if( !m_pPipesPerThread[ thread ].IsPipeEmpty() )
            {
                bHaveTasks = true;
                break;
            }
        }
     }
}

void    TaskScheduler::WaitforAllAndShutdown()
{
    WaitforAll();
    StopThreads(true);
    delete[] m_pPipesPerThread;
    m_pPipesPerThread = 0;

    delete[] m_pPinnedTaskListPerThread;
    m_pPinnedTaskListPerThread = 0;
}

uint32_t        TaskScheduler::GetNumTaskThreads() const
{
    return m_NumThreads;
}

TaskScheduler::TaskScheduler()
        : m_pPipesPerThread(NULL)
        , m_NumThreads(0)
        , m_pThreadNumStore(NULL)
        , m_pThreads(NULL)
        , m_bRunning(0)
        , m_NumThreadsRunning(0)
        , m_NumThreadsWaiting(0)
        , m_NumPartitions(0)
        , m_bHaveThreads(false)
{
    memset(&m_ProfilerCallbacks, 0, sizeof(m_ProfilerCallbacks));
}

TaskScheduler::~TaskScheduler()
{
    StopThreads( true ); // Stops threads, waiting for them.

    delete[] m_pPipesPerThread;
    m_pPipesPerThread = NULL;

    delete[] m_pPinnedTaskListPerThread;
    m_pPinnedTaskListPerThread = NULL;
}

void    TaskScheduler::Initialize( uint32_t numThreads_ )
{
    assert( numThreads_ );
    StopThreads( true ); // Stops threads, waiting for them.
    delete[] m_pPipesPerThread;
    delete[] m_pPinnedTaskListPerThread;

    m_NumThreads = numThreads_;

    m_pPipesPerThread          = new TaskPipe[ m_NumThreads ];
    m_pPinnedTaskListPerThread = new PinnedTaskList[ m_NumThreads ];

    StartThreads();
}

void   TaskScheduler::Initialize()
{
    Initialize( std::thread::hardware_concurrency() );
}<|MERGE_RESOLUTION|>--- conflicted
+++ resolved
@@ -324,7 +324,7 @@
 
         // add the partition to the pipe
         ++numAdded;
-        AtomicAdd( &subTask_.pTask->m_RunningCount, 1 );
+        subTask_.pTask->m_RunningCount.fetch_add( 1, std::memory_order_acquire );
         if( !m_pPipesPerThread[ gtl_threadNum ].WriterTryWriteFront( taskToAdd ) )
         {
             if( numAdded > 1 )
@@ -339,28 +339,16 @@
                 subTask_.partition.start = taskToAdd.partition.end;
             }
             taskToAdd.pTask->ExecuteRange( taskToAdd.partition, threadNum_ );
-            AtomicAdd( &subTask_.pTask->m_RunningCount, -1 );
-        }
-    }
-
-<<<<<<< HEAD
-    // increment completion count by number added plus runningCountOffset_ to account for start value
-    subTask_.pTask->m_RunningCount.fetch_add( numAdded + runningCountOffset_, std::memory_order_release );
-=======
->>>>>>> 6156a2dc
+            subTask_.pTask->m_RunningCount.fetch_sub( 1, std::memory_order_release );
+        }
+    }
 
     WakeThreads();
 }
 
 void    TaskScheduler::AddTaskSetToPipe( ITaskSet* pTaskSet )
 {
-<<<<<<< HEAD
-    // set completion to -1 to guarantee it won't be found complete until all subtasks added
-    pTaskSet->m_RunningCount.store( -1, std::memory_order_relaxed );
-
-=======
-    pTaskSet->m_RunningCount = 0;
->>>>>>> 6156a2dc
+    pTaskSet->m_RunningCount.store( 0, std::memory_order_relaxed );
 
     // divide task up and add to pipe
     pTaskSet->m_RangeToRun = pTaskSet->m_SetSize / m_NumPartitions;
