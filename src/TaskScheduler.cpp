// Copyright (c) 2013 Doug Binks
// 
// This software is provided 'as-is', without any express or implied
// warranty. In no event will the authors be held liable for any damages
// arising from the use of this software.
// 
// Permission is granted to anyone to use this software for any purpose,
// including commercial applications, and to alter it and redistribute it
// freely, subject to the following restrictions:
// 
// 1. The origin of this software must not be misrepresented; you must not
//    claim that you wrote the original software. If you use this software
//    in a product, an acknowledgement in the product documentation would be
//    appreciated but is not required.
// 2. Altered source versions must be plainly marked as such, and must not be
//    misrepresented as being the original software.
// 3. This notice may not be removed or altered from any source distribution.

#include <assert.h>

#include "TaskScheduler.h"
#include "LockLessMultiReadPipe.h"

#include <algorithm>

#if defined __i386__ || defined __x86_64__
#include "x86intrin.h"
#elif defined _WIN32
#include <intrin.h>
#endif

using namespace enki;


static const uint32_t PIPESIZE_LOG2              = 8;
static const uint32_t SPIN_COUNT                 = 10;
static const uint32_t SPIN_BACKOFF_MULTIPLIER    = 100;
static const uint32_t MAX_NUM_INITIAL_PARTITIONS = 8;

// thread_local not well supported yet by C++11 compilers.
#ifdef _MSC_VER
    #if _MSC_VER <= 1800
        #define thread_local __declspec(thread)
    #endif
#elif __APPLE__
        // Apple thread_local currently not implemented despite it being in Clang.
        #define thread_local __thread
#endif


// each software thread gets it's own copy of gtl_threadNum, so this is safe to use as a static variable
static thread_local uint32_t                             gtl_threadNum       = 0;

namespace enki 
{
    struct SubTaskSet
    {
        ITaskSet*           pTask;
        TaskSetPartition    partition;
    };

    // we derive class TaskPipe rather than typedef to get forward declaration working easily
    class TaskPipe : public LockLessMultiReadPipe<PIPESIZE_LOG2,enki::SubTaskSet> {};

    struct ThreadArgs
    {
        uint32_t        threadNum;
        TaskScheduler*  pTaskScheduler;
    };

    class PinnedTaskList : public LocklessMultiWriteIntrusiveList<IPinnedTask> {};

    semaphoreid_t* SemaphoreCreate();
    void SemaphoreDelete( semaphoreid_t* pSemaphore_ );
    void SemaphoreWait(   semaphoreid_t& semaphoreid );
    void SemaphoreSignal( semaphoreid_t& semaphoreid, int32_t countWaiting );
}

namespace
{
    SubTaskSet       SplitTask( SubTaskSet& subTask_, uint32_t rangeToSplit_ )
    {
        SubTaskSet splitTask = subTask_;
        uint32_t rangeLeft = subTask_.partition.end - subTask_.partition.start;

        if( rangeToSplit_ > rangeLeft )
        {
            rangeToSplit_ = rangeLeft;
        }
        splitTask.partition.end = subTask_.partition.start + rangeToSplit_;
        subTask_.partition.start = splitTask.partition.end;
        return splitTask;
    }

    #if ( defined _WIN32 && ( defined _M_IX86  || defined _M_X64 ) ) || ( defined __i386__ || defined __x86_64__ )
    // Note: see https://software.intel.com/en-us/articles/a-common-construct-to-avoid-the-contention-of-threads-architecture-agnostic-spin-wait-loops
    static void SpinWait( uint32_t spinCount_ )
    {
        uint64_t end = __rdtsc() + spinCount_;
        while( __rdtsc() < end )
        {
            _mm_pause();
        }        
    }
    #else
    static void SpinWait( uint32_t spinCount_ )
    {
        while( spinCount_ )
        {
            // TODO: may have NOP or yield equiv
            --spinCount_;
        }        
    }
    #endif
}

static void SafeCallback(ProfilerCallbackFunc func_, uint32_t threadnum_)
{
    if( func_ != nullptr )
    {
        func_(threadnum_);
    }
}

ProfilerCallbacks* TaskScheduler::GetProfilerCallbacks()
{
    return &m_ProfilerCallbacks;
}


void TaskScheduler::TaskingThreadFunction( const ThreadArgs& args_ )
{
    uint32_t threadNum  = args_.threadNum;
    TaskScheduler*  pTS = args_.pTaskScheduler;
    gtl_threadNum       = threadNum;

    SafeCallback( pTS->m_ProfilerCallbacks.threadStart, threadNum );

    uint32_t spinCount = 0;
    uint32_t hintPipeToCheck_io = threadNum + 1;    // does not need to be clamped.
    while( pTS->m_bRunning.load( std::memory_order_relaxed ) )
    {
        if(!pTS->TryRunTask( threadNum, hintPipeToCheck_io ) )
        {
            // no tasks, will spin then wait
            ++spinCount;
            if( spinCount > SPIN_COUNT )
            {
                pTS->WaitForNewTasks( threadNum );
                spinCount = 0;
            }
            else
            {
                uint32_t spinBackoffCount = spinCount * SPIN_BACKOFF_MULTIPLIER;
                SpinWait( spinBackoffCount );
            }
        }
        else
        {
            spinCount = 0; // have run a task so reset spin count.
        }
    }

    pTS->m_NumThreadsRunning.fetch_sub( 1, std::memory_order_release );
    SafeCallback( pTS->m_ProfilerCallbacks.threadStop, threadNum );
    return;

}


void TaskScheduler::StartThreads()
{
    if( m_bHaveThreads )
    {
        return;
    }

    for( int priority = 0; priority < TASK_PRIORITY_NUM; ++priority )
    {
        m_pPipesPerThread[ priority ]          = new TaskPipe[ m_NumThreads ];
        m_pPinnedTaskListPerThread[ priority ] = new PinnedTaskList[ m_NumThreads ];
    }

    m_pNewTaskSemaphore      = SemaphoreCreate();
    m_pTaskCompleteSemaphore = SemaphoreCreate();

    // we create one less thread than m_NumThreads as the main thread counts as one
    m_pThreadArgStore   = new ThreadArgs[m_NumThreads];
    m_pThreads          = new std::thread*[m_NumThreads];
    m_pThreadArgStore[0].threadNum      = 0;
    m_pThreadArgStore[0].pTaskScheduler = this;
    m_NumThreadsRunning = 1; // account for main thread
    m_bRunning = 1;

   for( uint32_t thread = 1; thread < m_NumThreads; ++thread )
    {
        m_pThreadArgStore[thread].threadNum      = thread;
        m_pThreadArgStore[thread].pTaskScheduler = this;
        m_pThreads[thread] = new std::thread( TaskingThreadFunction, m_pThreadArgStore[thread] );
        ++m_NumThreadsRunning;
    }

    // ensure we have sufficient tasks to equally fill either all threads including main
    // or just the threads we've launched, this is outside the firstinit as we want to be able
    // to runtime change it
    if( 1 == m_NumThreads )
    {
        m_NumPartitions = 1;
        m_NumInitialPartitions = 1;
    }
    else
    {
        m_NumPartitions = m_NumThreads * (m_NumThreads - 1);
        m_NumInitialPartitions = m_NumThreads - 1;
        if( m_NumInitialPartitions > MAX_NUM_INITIAL_PARTITIONS )
        {
            m_NumInitialPartitions = MAX_NUM_INITIAL_PARTITIONS;
        }
    }

    m_bHaveThreads = true;
}

void TaskScheduler::StopThreads( bool bWait_ )
{
    if( m_bHaveThreads )
    {
        // wait for them threads quit before deleting data
        m_bRunning = 0;
        while( bWait_ && m_NumThreadsRunning > 1)
        {
            // keep firing event to ensure all threads pick up state of m_bRunning
           WakeThreadsForNewTasks();
        }

        for( uint32_t thread = 1; thread < m_NumThreads; ++thread )
        {
            m_pThreads[thread]->detach();
            delete m_pThreads[thread];
        }

        m_NumThreads = 0;
        delete[] m_pThreadArgStore;
        delete[] m_pThreads;
        m_pThreadArgStore = 0;
        m_pThreads = 0;

        SemaphoreDelete( m_pNewTaskSemaphore );
        m_pNewTaskSemaphore = 0;
        SemaphoreDelete( m_pTaskCompleteSemaphore );
        m_pTaskCompleteSemaphore = 0;

        m_bHaveThreads = false;
        m_NumThreadsWaitingForNewTasks = 0;
        m_NumThreadsWaitingForTaskCompletion = 0;
        m_NumThreadsRunning = 0;

        for( int priority = 0; priority < TASK_PRIORITY_NUM; ++priority )
        {
            delete[] m_pPipesPerThread[ priority ];
            m_pPipesPerThread[ priority ] = NULL;
            delete[] m_pPinnedTaskListPerThread[ priority ];
            m_pPinnedTaskListPerThread[ priority ] = NULL;
        }
    }
}

bool TaskScheduler::TryRunTask( uint32_t threadNum_, uint32_t& hintPipeToCheck_io_ )
{
    for( int priority = 0; priority < TASK_PRIORITY_NUM; ++priority )
    {
        if( TryRunTask( threadNum_, priority, hintPipeToCheck_io_ ) )
        {
            return true;
        }
    }
    return false;
}

bool TaskScheduler::TryRunTask( uint32_t threadNum, uint32_t priority_, uint32_t& hintPipeToCheck_io_ )
{
    // Run any tasks for this thread
    RunPinnedTasks( threadNum, priority_ );

    // check for tasks
    SubTaskSet subTask;
    bool bHaveTask = m_pPipesPerThread[ priority_ ][ threadNum ].WriterTryReadFront( &subTask );

    uint32_t threadToCheck = hintPipeToCheck_io_;
    uint32_t checkCount = 0;
    while( !bHaveTask && checkCount < m_NumThreads )
    {
        threadToCheck = ( hintPipeToCheck_io_ + checkCount ) % m_NumThreads;
        if( threadToCheck != threadNum )
        {
            bHaveTask = m_pPipesPerThread[ priority_ ][ threadToCheck ].ReaderTryReadBack( &subTask );
        }
        ++checkCount;
    }
        
    if( bHaveTask )
    {
        // update hint, will preserve value unless actually got task from another thread.
        hintPipeToCheck_io_ = threadToCheck;

        uint32_t partitionSize = subTask.partition.end - subTask.partition.start;
        if( subTask.pTask->m_RangeToRun < partitionSize )
        {
            SubTaskSet taskToRun = SplitTask( subTask, subTask.pTask->m_RangeToRun );
            SplitAndAddTask( threadNum, subTask, subTask.pTask->m_RangeToRun );
            taskToRun.pTask->ExecuteRange( taskToRun.partition, threadNum );
            int prevCount = taskToRun.pTask->m_RunningCount.fetch_sub(1,std::memory_order_release );
            if( 1 == prevCount  &&
                taskToRun.pTask->m_WaitingForTaskCount.load( std::memory_order_acquire ) )
            {
                WakeThreadsForTaskCompletion();
            }
        }
        else
        {
            // the task has already been divided up by AddTaskSetToPipe, so just run it
            subTask.pTask->ExecuteRange( subTask.partition, threadNum );
            int prevCount = subTask.pTask->m_RunningCount.fetch_sub(1,std::memory_order_release );
            if( 1 == prevCount && 
                subTask.pTask->m_WaitingForTaskCount.load( std::memory_order_acquire ) )
            {
                WakeThreadsForTaskCompletion();
            }
        }
    }

    return bHaveTask;

}

bool TaskScheduler::HaveTasks(  uint32_t threadNum_ )
{
    for( int priority = 0; priority < TASK_PRIORITY_NUM; ++priority )
    {
        for( uint32_t thread = 0; thread < m_NumThreads; ++thread )
        {
            if( !m_pPipesPerThread[ priority ][ thread ].IsPipeEmpty() )
            {
                return true;
            }
        }
        if( !m_pPinnedTaskListPerThread[ priority ][ threadNum_ ].IsListEmpty() )
        {
            return true;
        }
    }
    return false;
}

void TaskScheduler::WaitForNewTasks( uint32_t threadNum )
{
    // We incrememt the number of threads waiting here in order
    // to ensure that the check for tasks occurs after the increment
    // to prevent a task being added after a check, then the thread waiting.
    // This will occasionally result in threads being mistakenly awoken,
    // but they will then go back to sleep.

    bool bHaveTasks = HaveTasks( threadNum );
    if( !bHaveTasks )
    {
        SafeCallback( m_ProfilerCallbacks.waitStart, threadNum );
        m_NumThreadsWaitingForNewTasks.fetch_add( 1, std::memory_order_acquire );
        SemaphoreWait( *m_pNewTaskSemaphore );
        SafeCallback( m_ProfilerCallbacks.waitStop, threadNum );
    }
}

void TaskScheduler::WaitForTaskCompletion( const ICompletable* pCompletable_ )
{
<<<<<<< HEAD
    m_NumThreadsWaitingForTaskCompletion.fetch_add( 1, std::memory_order_acquire );
    pCompletable_->m_WaitingForTaskCount.fetch_add( 1, std::memory_order_acquire );

    if( pCompletable_->GetIsComplete() )
    {
        m_NumThreadsWaitingForTaskCompletion.fetch_sub( 1, std::memory_order_release );
    }
    else
    {
        SemaphoreWait( *m_pTaskCompleteSemaphore );
        if( !pCompletable_->GetIsComplete() )
        {
            // This thread which was not the one which was supposed to be awoken
            WakeThreadsForTaskCompletion();
        }
    }

    pCompletable_->m_WaitingForTaskCount.fetch_sub( 1, std::memory_order_release );
}

void TaskScheduler::WakeThreadsForNewTasks()
{
    int32_t waiting = m_NumThreadsWaitingForNewTasks.load( std::memory_order_relaxed );
    while( waiting && !m_NumThreadsWaitingForNewTasks.compare_exchange_weak(waiting, 0, std::memory_order_release, std::memory_order_relaxed ) ) {}
=======
    int32_t waiting = m_NumThreadsWaiting.load( std::memory_order_relaxed );
    while( waiting && !m_NumThreadsWaiting.compare_exchange_weak(waiting, 0, std::memory_order_release, std::memory_order_relaxed ) ) {}
>>>>>>> 7db75d46

    if( waiting )
    {
        SemaphoreSignal( *m_pNewTaskSemaphore, waiting );
    }

    // We also wake tasks waiting for completion as they can run tasks
    WakeThreadsForTaskCompletion();
}

void TaskScheduler::WakeThreadsForTaskCompletion()
{
    // m_NumThreadsWaitingForTaskCompletion can go negative as this indicates that
    // we signalled more threads than the number which ended up waiting
    int32_t waiting = m_NumThreadsWaitingForTaskCompletion.load( std::memory_order_relaxed );
    while( waiting > 0 && !m_NumThreadsWaitingForTaskCompletion.compare_exchange_weak(waiting, 0, std::memory_order_release, std::memory_order_relaxed ) ) {}

    if( waiting > 0 )
    {
        SemaphoreSignal( *m_pTaskCompleteSemaphore, waiting );
    }
}

void TaskScheduler::SplitAndAddTask( uint32_t threadNum_, SubTaskSet subTask_, uint32_t rangeToSplit_ )
{
    int32_t numAdded = 0;
    int32_t numRun   = 0;
    // ensure that an artificial completion is not registered whilst adding tasks by incrementing count
    subTask_.pTask->m_RunningCount.fetch_add( 1, std::memory_order_acquire );
    while( subTask_.partition.start != subTask_.partition.end )
    {
        SubTaskSet taskToAdd = SplitTask( subTask_, rangeToSplit_ );

        // add the partition to the pipe
        ++numAdded;
        subTask_.pTask->m_RunningCount.fetch_add( 1, std::memory_order_acquire );
        if( !m_pPipesPerThread[ subTask_.pTask->m_Priority ][ threadNum_ ].WriterTryWriteFront( taskToAdd ) )
        {
            if( numAdded > 1 )
            {
                WakeThreadsForNewTasks();
            }
            numAdded = 0;
            // alter range to run the appropriate fraction
            if( taskToAdd.pTask->m_RangeToRun < rangeToSplit_ )
            {
                taskToAdd.partition.end = taskToAdd.partition.start + taskToAdd.pTask->m_RangeToRun;
                subTask_.partition.start = taskToAdd.partition.end;
            }
            taskToAdd.pTask->ExecuteRange( taskToAdd.partition, threadNum_ );
            ++numRun;
        }
    }
    subTask_.pTask->m_RunningCount.fetch_sub( numRun + 1, std::memory_order_release );

    // WakeThreadsForNewTasks also calls WakeThreadsForTaskCompletion() so do not need to do so above
    WakeThreadsForNewTasks();
}

void    TaskScheduler::AddTaskSetToPipe( ITaskSet* pTaskSet_ )
{
    assert( pTaskSet_->m_RunningCount == 0 );
    pTaskSet_->m_RunningCount.store( 0, std::memory_order_relaxed );

    // divide task up and add to pipe
    pTaskSet_->m_RangeToRun = pTaskSet_->m_SetSize / m_NumPartitions;
    if( pTaskSet_->m_RangeToRun < pTaskSet_->m_MinRange ) { pTaskSet_->m_RangeToRun = pTaskSet_->m_MinRange; }

    uint32_t rangeToSplit = pTaskSet_->m_SetSize / m_NumInitialPartitions;
    if( rangeToSplit < pTaskSet_->m_MinRange ) { rangeToSplit = pTaskSet_->m_MinRange; }

    SubTaskSet subTask;
    subTask.pTask = pTaskSet_;
    subTask.partition.start = 0;
    subTask.partition.end = pTaskSet_->m_SetSize;
    SplitAndAddTask( gtl_threadNum, subTask, rangeToSplit );
}

void TaskScheduler::AddPinnedTask( IPinnedTask* pTask_ )
{
    assert( pTask_->m_RunningCount == 0 );

    pTask_->m_RunningCount = 1;
    m_pPinnedTaskListPerThread[ pTask_->m_Priority ][ pTask_->threadNum ].WriterWriteFront( pTask_ );
    WakeThreadsForNewTasks();
}

void TaskScheduler::RunPinnedTasks()
{
    uint32_t threadNum = gtl_threadNum;
    for( int priority = 0; priority < TASK_PRIORITY_NUM; ++priority )
    {
        RunPinnedTasks( threadNum, priority );
    }
}

void TaskScheduler::RunPinnedTasks( uint32_t threadNum_, uint32_t priority_ )
{
    IPinnedTask* pPinnedTaskSet = NULL;
    do
    {
        pPinnedTaskSet = m_pPinnedTaskListPerThread[ priority_ ][ threadNum_ ].ReaderReadBack();
        if( pPinnedTaskSet )
        {
            pPinnedTaskSet->Execute();
            pPinnedTaskSet->m_RunningCount = 0;
            if( pPinnedTaskSet->m_WaitingForTaskCount.load( std::memory_order_acquire ) )
            {
                WakeThreadsForTaskCompletion();
            }
        }
    } while( pPinnedTaskSet );
}

void    TaskScheduler::WaitforTask( const ICompletable* pCompletable_, enki::TaskPriority priorityOfLowestToRun_ )
{
    uint32_t threadNum = gtl_threadNum;
    uint32_t hintPipeToCheck_io = threadNum + 1;    // does not need to be clamped.

    if( pCompletable_ )
    {
        // We need to ensure that the task we're waiting on can complete even if we're the only thread,
        // so we clamp the priorityOfLowestToRun_ to no smaller than the task we're waiting for
        priorityOfLowestToRun_ = std::max( priorityOfLowestToRun_, pCompletable_->m_Priority );
        uint32_t spinCount = 0;
        while( !pCompletable_->GetIsComplete() )
        {
            ++spinCount;
            for( int priority = 0; priority <= priorityOfLowestToRun_; ++priority )
            {
                if( TryRunTask( threadNum, priority, hintPipeToCheck_io ) )
                {
                    spinCount = 0; // reset spin as ran a task
                    break;
                }
                if( spinCount > SPIN_COUNT )
                {
                    WaitForTaskCompletion( pCompletable_ );
                    spinCount = 0;
                }
                else
                {
                    uint32_t spinBackoffCount = spinCount * SPIN_BACKOFF_MULTIPLIER;
                    SpinWait( spinBackoffCount );
                }
            }

        }
    }
    else
    {
            for( int priority = 0; priority <= priorityOfLowestToRun_; ++priority )
            {
                if( TryRunTask( gtl_threadNum, priority, hintPipeToCheck_io ) )
                {
                    break;
                }
            }
    }
}

void    TaskScheduler::WaitforAll()
{
    bool bHaveTasks = true;
    uint32_t hintPipeToCheck_io = gtl_threadNum  + 1;    // does not need to be clamped.
    int32_t numThreadsRunning = m_NumThreadsRunning.load( std::memory_order_relaxed ) - 1; // account for this thread
    while( bHaveTasks || m_NumThreadsWaitingForNewTasks.load( std::memory_order_relaxed ) < numThreadsRunning )
    {
        bHaveTasks = TryRunTask( gtl_threadNum, hintPipeToCheck_io );
    }
}

void    TaskScheduler::WaitforAllAndShutdown()
{
    if( m_bHaveThreads )
    {
        WaitforAll();
        StopThreads(true);
    }
}

uint32_t        TaskScheduler::GetNumTaskThreads() const
{
    return m_NumThreads;
}


uint32_t TaskScheduler::GetThreadNum() const
{
    return gtl_threadNum;
}


TaskScheduler::TaskScheduler()
        : m_pPipesPerThread()
        , m_pPinnedTaskListPerThread()
        , m_NumThreads(0)
        , m_pThreadArgStore(NULL)
        , m_pThreads(NULL)
        , m_bRunning(0)
        , m_NumThreadsRunning(0)
        , m_NumThreadsWaitingForNewTasks(0)
        , m_NumThreadsWaitingForTaskCompletion(0)
        , m_NumPartitions(0)
        , m_bHaveThreads(false)
{
}

TaskScheduler::~TaskScheduler()
{
    StopThreads( true ); // Stops threads, waiting for them.
}

void    TaskScheduler::Initialize( uint32_t numThreads_ )
{
    assert( numThreads_ );
    StopThreads( true ); // Stops threads, waiting for them.

    m_NumThreads = numThreads_;

    StartThreads();
}

void   TaskScheduler::Initialize()
{
    Initialize( std::thread::hardware_concurrency() );
}



// Semaphore implementation
#ifdef _WIN32

#define WIN32_LEAN_AND_MEAN
#define NOMINMAX
#include <Windows.h>

namespace enki
{
    struct semaphoreid_t
    {
        HANDLE      sem;
    };
    
    inline void SemaphoreCreate( semaphoreid_t& semaphoreid )
    {
        semaphoreid.sem = CreateSemaphore(NULL, 0, MAXLONG, NULL );
    }

    inline void SemaphoreClose( semaphoreid_t& semaphoreid )
    {
        CloseHandle( semaphoreid.sem );
    }

    inline void SemaphoreWait( semaphoreid_t& semaphoreid  )
    {
        DWORD retval = WaitForSingleObject( semaphoreid.sem, INFINITE );

        assert( retval != WAIT_FAILED );
    }

    inline void SemaphoreSignal( semaphoreid_t& semaphoreid, int32_t countWaiting )
    {
        if( countWaiting )
        {
            ReleaseSemaphore( semaphoreid.sem, countWaiting, NULL );
        }
    }
}
#elif defined(__MACH__)

// OS X does not have POSIX semaphores
// see https://developer.apple.com/library/content/documentation/Darwin/Conceptual/KernelProgramming/synchronization/synchronization.html
#include <mach/mach.h>

namespace enki
{
    
    struct semaphoreid_t
    {
        semaphore_t   sem;
    };
    
    inline void SemaphoreCreate( semaphoreid_t& semaphoreid )
    {
        semaphore_create( mach_task_self(), &semaphoreid.sem, SYNC_POLICY_FIFO, 0 );
    }
    
    inline void SemaphoreClose( semaphoreid_t& semaphoreid )
    {
        semaphore_destroy( mach_task_self(), semaphoreid.sem );
    }
    
    inline void SemaphoreWait( semaphoreid_t& semaphoreid  )
    {
        semaphore_wait( semaphoreid.sem );
    }
    
    inline void SemaphoreSignal( semaphoreid_t& semaphoreid, int32_t countWaiting )
    {
        while( countWaiting-- > 0 )
        {
            semaphore_signal( semaphoreid.sem );
        }
    }
}

#else // POSIX

#include <semaphore.h>
#include <errno.h>

namespace enki
{
    
    struct semaphoreid_t
    {
        sem_t   sem;
    };
    
    inline void SemaphoreCreate( semaphoreid_t& semaphoreid )
    {
        int err = sem_init( &semaphoreid.sem, 0, 0 );
        assert( err == 0 );
    }
    
    inline void SemaphoreClose( semaphoreid_t& semaphoreid )
    {
        sem_destroy( &semaphoreid.sem );
    }
    
    inline void SemaphoreWait( semaphoreid_t& semaphoreid  )
    {
        while( sem_wait( &semaphoreid.sem ) == -1 && errno == EINTR ) {}
    }
    
    inline void SemaphoreSignal( semaphoreid_t& semaphoreid, int32_t countWaiting )
    {
        while( countWaiting-- > 0 )
        {
            sem_post( &semaphoreid.sem );
        }
    }
}
#endif

namespace enki
{
    semaphoreid_t* SemaphoreCreate()
    {
        semaphoreid_t* pSemaphore = new semaphoreid_t;
        SemaphoreCreate( *pSemaphore );
        return pSemaphore;
    }

    void SemaphoreDelete( semaphoreid_t* pSemaphore_ )
    {
        SemaphoreClose( *pSemaphore_ );
        delete pSemaphore_;
    }
}<|MERGE_RESOLUTION|>--- conflicted
+++ resolved
@@ -372,7 +372,6 @@
 
 void TaskScheduler::WaitForTaskCompletion( const ICompletable* pCompletable_ )
 {
-<<<<<<< HEAD
     m_NumThreadsWaitingForTaskCompletion.fetch_add( 1, std::memory_order_acquire );
     pCompletable_->m_WaitingForTaskCount.fetch_add( 1, std::memory_order_acquire );
 
@@ -397,10 +396,6 @@
 {
     int32_t waiting = m_NumThreadsWaitingForNewTasks.load( std::memory_order_relaxed );
     while( waiting && !m_NumThreadsWaitingForNewTasks.compare_exchange_weak(waiting, 0, std::memory_order_release, std::memory_order_relaxed ) ) {}
-=======
-    int32_t waiting = m_NumThreadsWaiting.load( std::memory_order_relaxed );
-    while( waiting && !m_NumThreadsWaiting.compare_exchange_weak(waiting, 0, std::memory_order_release, std::memory_order_relaxed ) ) {}
->>>>>>> 7db75d46
 
     if( waiting )
     {
