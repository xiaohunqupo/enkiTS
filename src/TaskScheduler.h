// Copyright (c) 2013 Doug Binks
// 
// This software is provided 'as-is', without any express or implied
// warranty. In no event will the authors be held liable for any damages
// arising from the use of this software.
// 
// Permission is granted to anyone to use this software for any purpose,
// including commercial applications, and to alter it and redistribute it
// freely, subject to the following restrictions:
// 
// 1. The origin of this software must not be misrepresented; you must not
//    claim that you wrote the original software. If you use this software
//    in a product, an acknowledgement in the product documentation would be
//    appreciated but is not required.
// 2. Altered source versions must be plainly marked as such, and must not be
//    misrepresented as being the original software.
// 3. This notice may not be removed or altered from any source distribution.

#pragma once

#include <atomic>
#include <thread>
#include <condition_variable>
#include <stdint.h>
#include <functional>

namespace enki
{

	struct TaskSetPartition
	{
		uint32_t start;
		uint32_t end;
	};

	class  TaskScheduler;
	class  TaskPipe;
	struct ThreadArgs;

	// Subclass ITaskSet to create tasks.
	// TaskSets can be re-used, but check
	class ITaskSet
	{
	public:
		ITaskSet()
			: m_CompletionCount(0)
			, m_SetSize(1)
		{}

		ITaskSet( uint32_t setSize_ )
			: m_CompletionCount(0)
			, m_SetSize( setSize_ )
		{}
		// Execute range should be overloaded to process tasks. It will be called with a
		// range_ where range.start >= 0; range.start < range.end; and range.end < m_SetSize;
		// The range values should be mapped so that linearly processing them in order is cache friendly
		// i.e. neighbouring values should be close together.
		// threadnum should not be used for changing processing of data, it's intended purpose
		// is to allow per-thread data buckets for output.
		virtual void            ExecuteRange( TaskSetPartition range, uint32_t threadnum  ) = 0;

		// Size of set - usually the number of data items to be processed, see ExecuteRange. Defaults to 1
		uint32_t                m_SetSize;

		bool                    GetIsComplete() const
		{
			return 0 == m_CompletionCount.load( std::memory_order_relaxed );
		}
	private:
		friend class           TaskScheduler;
		std::atomic<int32_t>   m_CompletionCount;
	};

	// A utility task set for creating tasks based on std::func.
	typedef std::function<void (TaskSetPartition range, uint32_t threadnum  )> TaskSetFunction;
	class TaskSet : public ITaskSet
	{
	public:
		TaskSet() = default;
		TaskSet( TaskSetFunction func_ ) : m_Function( func_ ) {}
		TaskSet( uint32_t setSize_, TaskSetFunction func_ ) : ITaskSet( setSize_ ), m_Function( func_ ) {}


		virtual void            ExecuteRange( TaskSetPartition range, uint32_t threadnum  )
		{
			m_Function( range, threadnum );
		}

		TaskSetFunction m_Function;
	};

	// TaskScheduler implements several callbacks intended for profilers
	typedef void (*ProfilerCallbackFunc)( uint32_t threadnum_ );
	struct ProfilerCallbacks
	{
		ProfilerCallbackFunc threadStart;
		ProfilerCallbackFunc threadStop;
		ProfilerCallbackFunc waitStart;
		ProfilerCallbackFunc waitStop;
	};

	class TaskScheduler
	{
	public:
		TaskScheduler();
		~TaskScheduler();

		// Call either Initialize() or Initialize( numThreads_ ) before adding tasks.

		// Initialize() will create GetNumHardwareThreads()-1 threads, which is
		// sufficient to fill the system when including the main thread.
		// Initialize can be called multiple times - it will wait for completion
		// before re-initializing.
		void			Initialize();

		// Initialize( numThreads_ ) - numThreads_ (must be > 0)
		// will create numThreads_-1 threads, as thread 0 is
		// the thread on which the initialize was called.
		void			Initialize( uint32_t numThreads_ );


		// Adds the TaskSet to pipe and returns if the pipe is not full.
		// If the pipe is full, pTaskSet is run.
		// should only be called from main thread, or within a task
		void            AddTaskSetToPipe( ITaskSet* pTaskSet );

		// Runs the TaskSets in pipe until true == pTaskSet->GetIsComplete();
		// should only be called from thread which created the taskscheduler , or within a task
		// if called with 0 it will try to run tasks, and return if none available.
		void            WaitforTaskSet( const ITaskSet* pTaskSet );

		// Waits for all task sets to complete - not guaranteed to work unless we know we
		// are in a situation where tasks aren't being continuosly added.
		void            WaitforAll();

		// Waits for all task sets to complete and shutdown threads - not guaranteed to work unless we know we
		// are in a situation where tasks aren't being continuosly added.
		void            WaitforAllAndShutdown();

		// Returns the number of threads created for running tasks + 1
		// to account for the main thread.
		uint32_t        GetNumTaskThreads() const;

		// Returns the ProfilerCallbacks structure so that it can be modified to
		// set the callbacks.
		ProfilerCallbacks* GetProfilerCallbacks();

	private:
<<<<<<< HEAD
		static void  TaskingThreadFunction( const ThreadArgs& args_ );
=======
		static THREADFUNC_DECL  TaskingThreadFunction( void* pArgs );
>>>>>>> de41c47a
		bool             TryRunTask( uint32_t threadNum, uint32_t& hintPipeToCheck_io_ );
		void             StartThreads();
		void             StopThreads( bool bWait_ );

		TaskPipe*                                                m_pPipesPerThread;

		uint32_t                                                 m_NumThreads;
		ThreadArgs*                                              m_pThreadNumStore;
		std::thread**											 m_pThreads;
		std::atomic<int32_t>                                     m_bRunning;
		std::atomic<int32_t>                                     m_NumThreadsRunning;
		std::atomic<int32_t>                                     m_NumThreadsActive;
		uint32_t                                                 m_NumPartitions;
		std::condition_variable                                  m_NewTaskEvent;
		std::mutex												 m_NewTaskEventMutex;
		bool                                                     m_bHaveThreads;
		ProfilerCallbacks										 m_ProfilerCallbacks;

		TaskScheduler( const TaskScheduler& nocopy );
		TaskScheduler& operator=( const TaskScheduler& nocopy );
	};

}<|MERGE_RESOLUTION|>--- conflicted
+++ resolved
@@ -90,7 +90,7 @@
 	};
 
 	// TaskScheduler implements several callbacks intended for profilers
-	typedef void (*ProfilerCallbackFunc)( uint32_t threadnum_ );
+	typedef std::function<void ( uint32_t threadnum_ )> ProfilerCallbackFunc;
 	struct ProfilerCallbacks
 	{
 		ProfilerCallbackFunc threadStart;
@@ -146,14 +146,10 @@
 		ProfilerCallbacks* GetProfilerCallbacks();
 
 	private:
-<<<<<<< HEAD
-		static void  TaskingThreadFunction( const ThreadArgs& args_ );
-=======
-		static THREADFUNC_DECL  TaskingThreadFunction( void* pArgs );
->>>>>>> de41c47a
-		bool             TryRunTask( uint32_t threadNum, uint32_t& hintPipeToCheck_io_ );
-		void             StartThreads();
-		void             StopThreads( bool bWait_ );
+		static void     TaskingThreadFunction( const ThreadArgs& args_ );
+		bool            TryRunTask( uint32_t threadNum, uint32_t& hintPipeToCheck_io_ );
+		void            StartThreads();
+		void            StopThreads( bool bWait_ );
 
 		TaskPipe*                                                m_pPipesPerThread;
 
