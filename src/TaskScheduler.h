--- conflicted
+++ resolved
@@ -75,9 +75,6 @@
 		// Size of set - usually the number of data items to be processed, see ExecuteRange. Defaults to 1
 		uint32_t                m_SetSize;
 
-<<<<<<< HEAD
-		bool                    GetIsComplete() const
-=======
 		// Minimum size of of TaskSetPartition range when splitting a task set into partitions.
 		// This should be set to a value which results in computation effort of at least 10k
 		// clock cycles to minimize tast scheduler overhead.
@@ -86,15 +83,14 @@
 		// Also known as grain size in literature.
 		uint32_t                m_MinRange;
 
-		bool                    GetIsComplete()
->>>>>>> 4a2e8e94
+		bool                    GetIsComplete() const
 		{
 			return 0 == m_RunningCount.load( std::memory_order_relaxed );
 		}
 	private:
 		friend class           TaskScheduler;
-<<<<<<< HEAD
 		std::atomic<int32_t>   m_RunningCount;
+		uint32_t               m_RangeToRun;
 	};
 
 	// A utility task set for creating tasks based on std::func.
@@ -113,10 +109,6 @@
 		}
 
 		TaskSetFunction m_Function;
-=======
-		volatile int32_t        m_RunningCount;
-		uint32_t                m_RangeToRun;
->>>>>>> 4a2e8e94
 	};
 
 	// TaskScheduler implements several callbacks intended for profilers
@@ -176,20 +168,12 @@
 		ProfilerCallbacks* GetProfilerCallbacks();
 
 	private:
-<<<<<<< HEAD
 		static void     TaskingThreadFunction( const ThreadArgs& args_ );
 		bool            TryRunTask( uint32_t threadNum, uint32_t& hintPipeToCheck_io_ );
 		void            StartThreads();
 		void            StopThreads( bool bWait_ );
-=======
-		static THREADFUNC_DECL  TaskingThreadFunction( void* pArgs );
-        void             WaitForTasks( uint32_t threadNum );
-		bool             TryRunTask( uint32_t threadNum, uint32_t& hintPipeToCheck_io_ );
-		void             StartThreads();
-		void             StopThreads( bool bWait_ );
-		void             SplitAndAddTask( uint32_t threadNum_, SubTaskSet subTask_,
+		void            SplitAndAddTask( uint32_t threadNum_, SubTaskSet subTask_,
 										  uint32_t rangeToSplit_, int32_t runningCountOffset_ );
->>>>>>> 4a2e8e94
 
 		TaskPipe*                                                m_pPipesPerThread;
 
@@ -200,13 +184,9 @@
 		std::atomic<int32_t>                                     m_NumThreadsRunning;
 		std::atomic<int32_t>                                     m_NumThreadsActive;
 		uint32_t                                                 m_NumPartitions;
-<<<<<<< HEAD
 		std::condition_variable                                  m_NewTaskEvent;
 		std::mutex												 m_NewTaskEventMutex;
-=======
 		uint32_t                                                 m_NumInitialPartitions;
-		eventid_t                                                m_NewTaskEvent;
->>>>>>> 4a2e8e94
 		bool                                                     m_bHaveThreads;
 		ProfilerCallbacks										 m_ProfilerCallbacks;
 
